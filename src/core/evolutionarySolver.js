import logger from '../utils/logger.js';
import { LLMClient } from '../services/llmClient.js';
import Joi from 'joi';

const solutionSchema = Joi.object({
  description: Joi.string(),
  core_mechanism: Joi.string(),
  title: Joi.string(),
  business_case: Joi.object(),
  score: Joi.number(),
  rank: Joi.number(),
  filtered: Joi.boolean(),
  filterReason: Joi.string().allow(null),
  violatesPreferences: Joi.boolean(),
  preferenceNote: Joi.string().allow(null),
  metrics: Joi.object()
}).unknown(true);

const ideasSchema = Joi.array().items(solutionSchema);


class EvolutionarySolver {
  constructor(resultStore = null, config = {}) {
    // API call tracking - ensure exactly 1 call per operation
    this.apiCallCounts = {
      variator: 0,
      enricher: 0,
      total: 0
    };
    // Initialize LLM client - it will handle API style detection
    this.llmClient = null; // Will be initialized with model config

    this.resultStore = resultStore;

    this.config = {
      ...config.evolution,
      ...config  // Override with passed config
    };
  }

  /**
   * Retry wrapper for LLM calls
   */
  async retryLLMCall(operation, phase, generation, jobId) {
    if (!this.config.enableRetries) {
      // Original behavior - no retries
      return await operation();
    }

    const maxRetries = this.config.maxRetries || 3;
    let lastError;

    for (let attempt = 1; attempt <= maxRetries; attempt++) {
      try {
        logger.info(`${phase} API call - attempt ${attempt}/${maxRetries}`);
        return await operation();
      } catch (error) {
        lastError = error;

        // Check if error is retryable
        const isRetryable = error.status === 429 || // Rate limit
                          error.status === 500 || // Server error
                          error.status === 502 || // Bad gateway
                          error.status === 503 || // Service unavailable
                          error.status === 504 || // Gateway timeout
                          error.code === 'ECONNRESET' ||
                          error.code === 'ETIMEDOUT';

        if (!isRetryable || attempt === maxRetries) {
          logger.error(`${phase} failed after ${attempt} attempts:`, error);
          throw error;
        }

        // Exponential backoff
        const delay = this.config.retryDelay * Math.pow(2, attempt - 1);
        logger.warn(`${phase} attempt ${attempt} failed, retrying in ${delay}ms...`);
        await new Promise(resolve => setTimeout(resolve, delay));
      }
    }

    throw lastError;
  }

  async variator(currentSolutions = [], targetCount = 5, problemContext = '', generation = 1, jobId = null, attempt = 1) {
    const { error } = ideasSchema.validate(currentSolutions);
    if (error) {
      throw new Error(`Invalid currentSolutions: ${error.message}`);
    }
    const numNeeded = targetCount - currentSolutions.length;
    if (numNeeded <= 0) return currentSolutions;

    let startTime = Date.now(); // Define at method level for error handling

    // Get configuration
    const dealTypes = this.config.dealTypes || 'creative partnerships and business models';
    const maxCapex = this.config.maxCapex || 100000;  // Default: no limit
    const minProfits = this.config.minProfits || 0;
    const offspringRatio = this.config.offspringRatio || 0.7;

    // Calculate offspring vs wildcard split
    const offspringCount = currentSolutions.length > 0 ? Math.floor(numNeeded * offspringRatio) : 0;
    const wildcardCount = numNeeded - offspringCount;

    // Build guidance text based on preferences
    let guidanceText = '';
    if (maxCapex < 100) {
      guidanceText += `\n\nPREFERRED APPROACH: Focus on capital-efficient solutions with initial investment under $${maxCapex}M. Low-cost, high-impact strategies are especially valued.`;
    }
    if (minProfits > 0) {
      guidanceText += `\nTARGET OUTCOME: Aim for solutions with 5-year NPV potential above $${minProfits}M.`;
    }

    // Add randomness to ensure unique outputs
    const randomSeed = Math.random().toString(36).substring(7);
    const timestamp = new Date().toISOString();
    
    // System prompt includes problem context and requirements
    const systemPrompt = `You are an expert in creative business solution generation.

Problem to solve: ${problemContext}${guidanceText}

Focus on ${dealTypes}

Random seed for uniqueness: ${randomSeed}
Timestamp: ${timestamp}

Generate EXACTLY ${numNeeded} NEW solutions (do not include existing solutions):
${currentSolutions.length > 0 ? `- ${offspringCount} OFFSPRING: Evolve the top performers' best features OR find creative ways to lower direct CAPEX(getting a non-investor to bear costs, or lower costs in general), Greatly reduce risk factors of the solution, or increase NPV of the solution. BE CREATIVE AND BOLD HERE.
- ${wildcardCount} WILDCARDS: Completely fresh approaches` : `- ${numNeeded} WILDCARDS: All new creative solutions`}

Each solution must have:
- "title": Short, catchy title
- "description": Business model in plain terms
- "core_mechanism": How value is created and captured
- "is_offspring": true for offspring, false for wildcards

IMPORTANT: Do NOT include an "idea_id" field - IDs will be assigned programmatically.
Generate completely NEW ideas different from any previous generation.

Requirements:
- Business models must be realistic and implementable
- Explain complex ideas simply (avoid jargon)
- Focus on partnerships that reduce capital requirements
- Consider timing advantages (why now?)
- When doing an evolution, do describe each solution fully, as other functions looking at each idea wont have context about other ideas.`;

    // User prompt contains previous solutions if any
    const userPrompt = currentSolutions.length > 0
      ? `Previous top performers:\n${JSON.stringify(currentSolutions, null, 2)}`
      : 'Generate new creative business solutions.';

    // NO RETRIES - exactly 1 API call
    try {
      logger.info('Variator API call - NO RETRIES ALLOWED');

      // Initialize LLM client if not already done
      if (!this.llmClient) {
        this.llmClient = new LLMClient({
          model: this.config.model,
          fallbackModel: this.config.fallbackModel,
          apiKey: this.config.apiKey
        });
      }

      // Prepare API call using LLM client
      const apiCall = await this.llmClient.createVariatorRequest(null, systemPrompt, userPrompt);

      // Log the full API call for replay
      const callId = `${this.progressTracker?.jobId || 'unknown'}_gen${generation}_variator_${Date.now()}`;
      logger.info('API_CALL_REPLAY:', {
        callId,
        phase: 'variator',
        generation: generation,
        attempt: 1,  // Always 1 - no retries
        timestamp: new Date().toISOString(),
        request: {
          model: apiCall.model,
          promptLength: systemPrompt.length + userPrompt.length,
          promptPreview: systemPrompt.substring(0, 200) + '...',
          fullPrompt: { systemPrompt, userPrompt }  // Full prompts for replay
        }
      });

      startTime = Date.now();

      // Track API call BEFORE making it
      this.apiCallCounts.variator++;
      this.apiCallCounts.total++;
      logger.info(`VARIATOR API CALL #${this.apiCallCounts.variator} (Total: ${this.apiCallCounts.total})`);

      const response = await this.retryLLMCall(
        () => this.llmClient.executeRequest(apiCall),
        'variator',
        generation,
        jobId
      );

      logger.info('Variator response received');

      // Log the full response for replay
      logger.info('API_RESPONSE_REPLAY:', {
        callId,
        phase: 'variator',
        generation: generation,
        latencyMs: Date.now() - startTime,
        usage: response.usage,
        responseStructure: {
          hasOutput: !!response.output,
          outputTypes: response.output?.map(o => o.type),
          outputCount: response.output?.length
        },
        fullResponse: JSON.stringify(response)  // Full response for replay
      });

<<<<<<< HEAD
      // Use LLMClient's built-in parsing that handles structured outputs
      const newIdeas = await this.llmClient.parseResponse(response, 'variator');
=======
      // Extract top performer IDs from current solutions
      const topPerformerIds = new Set(currentSolutions.map(s => s.idea_id).filter(id => id));
      
      // Parse response based on API style
      const newIdeas = this.llmClient.getApiStyle() === 'openai' 
        ? ResponseParser.parseOpenAIResponse(response, 'variator', generation, jobId, topPerformerIds)
        : ResponseParser.parseVariatorResponse(response, generation, jobId, topPerformerIds);
>>>>>>> 3bd94b1c

      // Track API call telemetry
      if (this.progressTracker?.resultStore && this.progressTracker?.jobId && response) {
        const telemetry = {
          timestamp: new Date().toISOString(),
          phase: 'variator',
          generation: generation,
          model: this.config.model,
          attempt: 1,  // Always 1 - no retries
          latencyMs: Date.now() - startTime,
          tokens: response.usage || { prompt_tokens: 0, completion_tokens: 0 },
          success: true
        };
        await this.progressTracker.resultStore.addApiCallTelemetry(this.progressTracker.jobId, telemetry);

        // Save full debug data
        await this.progressTracker.resultStore.saveApiCallDebug(
          this.progressTracker.jobId,
          callId,
          {
            phase: 'variator',
            generation: generation,
            attempt: 1,  // Always 1 - no retries
            systemPrompt,
            userPrompt,
            fullResponse: response,
            parsedResponse: newIdeas,
            usage: response.usage,
            latencyMs: Date.now() - startTime
          }
        );
      }

      logger.info('ParseResponse returned:', {
        type: typeof newIdeas,
        isArray: Array.isArray(newIdeas),
        length: Array.isArray(newIdeas) ? newIdeas.length : 'N/A',
        sample: Array.isArray(newIdeas) && newIdeas.length > 0 ? newIdeas[0] : newIdeas
      });

      const ideasArray = Array.isArray(newIdeas) ? newIdeas : [newIdeas];

      // Generate idea_id programmatically in the format VAR_GEN{n}_{number}
      ideasArray.forEach((idea, index) => {
        const ideaNumber = index + 1;
        idea.idea_id = `VAR_GEN${generation}_${String(ideaNumber).padStart(3, '0')}`;
      });

      // Validate count and trim if necessary
      if (ideasArray.length > numNeeded) {
        logger.warn(`Variator returned ${ideasArray.length} ideas but only ${numNeeded} were requested. Trimming to requested count.`);
        ideasArray.splice(numNeeded);
      } else if (ideasArray.length < numNeeded) {
        logger.warn(`Variator returned only ${ideasArray.length} ideas but ${numNeeded} were requested.`);
      }

<<<<<<< HEAD
      logger.info(`Working with ${ideasArray.length} new ideas`);
      // Only return the new ideas, not the combination
=======
      logger.info(`Variator generated ${ideasArray.length} new ideas`);
      
      // Return ONLY the new ideas - the workflow will handle combining with top performers
>>>>>>> 3bd94b1c
      return ideasArray;
    } catch (error) {
      logger.error('Variator failed - NO RETRIES:', error.message);
      logger.error('Error details:', error.stack);

      // Track failed attempt
      if (this.progressTracker?.resultStore && this.progressTracker?.jobId) {
        const telemetry = {
          timestamp: new Date().toISOString(),
          phase: 'variator',
          generation: generation,
          model: this.config.model,
          attempt: 1,  // Always 1 - no retries
          latencyMs: Date.now() - startTime,
          tokens: { prompt_tokens: 0, completion_tokens: 0 },
          success: false,
          error: error.message
        };
        await this.progressTracker.resultStore.addApiCallTelemetry(this.progressTracker.jobId, telemetry);
      }

      // Check if it's a retriable error (timeouts or server errors)
      const isTimeout = error.message && error.message.includes('timed out');
      const isServerError = error.message && (
        error.message.includes('502') ||
          error.message.includes('503') ||
          error.message.includes('504') ||
          error.message.includes('Bad gateway') ||
          error.message.includes('Service unavailable') ||
          error.message.includes('Gateway timeout')
      );

      if (isTimeout || isServerError) {
        const errorType = isTimeout ? 'timeout' : 'server error';
        logger.warn(`Retriable ${errorType} detected - allowing retry`);
        // For retriable errors, we allow up to 3 attempts total
        if (attempt < 3) {
          logger.info(`Retrying variator due to ${errorType} (attempt ${attempt + 1}/3)`);
          this.apiCallCounts.variator++; // Count the retry
          this.apiCallCounts.total++;
          // Add a small delay before retry for server errors
          if (isServerError) {
            await new Promise(resolve => setTimeout(resolve, 2000)); // 2 second delay
          }
          return this.variator(currentSolutions, targetCount, problemContext, generation, jobId, attempt + 1);
        }
      }

      // NO FALLBACK - let it fail to ensure exactly 1 API call
      throw error;
    }
  }

  // Enricher method removed - now handled by distributed processing in workerHandlers.js

  async ranker(enrichedIdeas) {
    // Get config parameters (all in millions USD)
    const C0 = this.config.diversificationFactor || 0.05; // Default $50K in millions
    const topPerformerRatio = this.config.topPerformerRatio || 0.3; // Default 30%
    const maxCapex = this.config.maxCapex || Infinity;
    const minProfits = this.config.minProfits || 0;

    // Validate all ideas have required fields
    const validationErrors = [];
    enrichedIdeas.forEach((idea, index) => {
      if (!idea.business_case) {
        validationErrors.push(`Idea ${idea.idea_id || index}: Missing business_case object`);
        return;
      }

      const bc = idea.business_case;

      // Check required fields exist
      if (bc.npv_success === undefined) {
        validationErrors.push(`Idea ${idea.idea_id || index}: Missing npv_success`);
      }
      if (bc.capex_est === undefined) {
        validationErrors.push(`Idea ${idea.idea_id || index}: Missing capex_est`);
      }
      if (bc.likelihood === undefined) {
        validationErrors.push(`Idea ${idea.idea_id || index}: Missing likelihood`);
      }

      // Validate data types and ranges
      if (typeof bc.npv_success !== 'number' || isNaN(bc.npv_success)) {
        validationErrors.push(`Idea ${idea.idea_id || index}: npv_success must be a number`);
      }
      if (typeof bc.capex_est !== 'number' || isNaN(bc.capex_est)) {
        validationErrors.push(`Idea ${idea.idea_id || index}: capex_est must be a number`);
      }
      if (typeof bc.likelihood !== 'number' || isNaN(bc.likelihood) || bc.likelihood <= 0 || bc.likelihood > 1) {
        validationErrors.push(`Idea ${idea.idea_id || index}: likelihood must be between 0 and 1`);
      }
    });

    if (validationErrors.length > 0) {
      logger.error('Ranker validation errors:', validationErrors);
      throw new Error(`Data validation failed in ranker:\n${validationErrors.join('\n')}`);
    }

    // Score and filter ideas
    const scoredIdeas = enrichedIdeas.map(idea => {
      const bc = idea.business_case;
      const p = bc.likelihood;
      const npv = bc.npv_success;
      const capex = bc.capex_est;

      // Calculate risk-adjusted score for ALL ideas (no filtering)
      // Expected value: p * NPV_success - (1-p) * CAPEX
      // All values now in millions USD
      const expectedValue = p * npv - (1 - p) * capex;

      // Diversification penalty: sqrt(CAPEX/C0)
      const diversificationPenalty = Math.sqrt(capex / C0);

      // Risk-Adjusted NPV
      const score = expectedValue / diversificationPenalty;

      // Track if idea violates preferences (for logging only)
      let violatesPreferences = false;
      let preferenceNote = null;

      if (maxCapex < 100 && capex > maxCapex) {
        violatesPreferences = true;
        preferenceNote = `CAPEX ($${capex}M) exceeds preference ($${maxCapex}M)`;
      } else if (minProfits > 0 && npv < minProfits) {
        violatesPreferences = true;
        preferenceNote = `NPV ($${npv}M) below preference ($${minProfits}M)`;
      }

      return {
        ...idea,
        score,
        filtered: false,  // Never filter ideas
        filterReason: null,
        violatesPreferences,
        preferenceNote,
        metrics: {
          npv: npv,
          capex: capex,
          likelihood: p,
          expectedValue: expectedValue
        }
      };
    });

    // Sort ALL ideas by score (no filtering)
    const rankedIdeas = [...scoredIdeas].sort((a, b) => b.score - a.score);

    // Assign ranks to all ideas
    rankedIdeas.forEach((idea, index) => {
      idea.rank = index + 1;
    });

    // Log preference violations if any
    const violatingIdeas = rankedIdeas.filter(idea => idea.violatesPreferences);
    if (violatingIdeas.length > 0) {
      logger.info(`${violatingIdeas.length} ideas violate preferences (but are NOT filtered):`,
        violatingIdeas.map(i => ({ id: i.idea_id, note: i.preferenceNote, score: i.score.toFixed(2) }))
      );
    }

    // Select top performers for next generation
    const topPerformerCount = Math.ceil(rankedIdeas.length * topPerformerRatio);
    const topPerformers = rankedIdeas.slice(0, topPerformerCount);

    return {
      rankedIdeas: rankedIdeas,
      filteredIdeas: [],  // No ideas are filtered anymore
      topPerformers: topPerformers
    };
  }



  // Evolve method removed - evolution is now orchestrated through Cloud Workflows and distributed workers

  // reformatWithGPT4o method removed - no longer needed with ResponseParser
}

export default EvolutionarySolver;<|MERGE_RESOLUTION|>--- conflicted
+++ resolved
@@ -3,6 +3,7 @@
 import Joi from 'joi';
 
 const solutionSchema = Joi.object({
+  idea_id: Joi.string(),
   description: Joi.string(),
   core_mechanism: Joi.string(),
   title: Joi.string(),
@@ -17,6 +18,8 @@
 }).unknown(true);
 
 const ideasSchema = Joi.array().items(solutionSchema);
+
+import config from '../config.js';
 
 
 class EvolutionarySolver {
@@ -212,18 +215,11 @@
         fullResponse: JSON.stringify(response)  // Full response for replay
       });
 
-<<<<<<< HEAD
-      // Use LLMClient's built-in parsing that handles structured outputs
-      const newIdeas = await this.llmClient.parseResponse(response, 'variator');
-=======
       // Extract top performer IDs from current solutions
       const topPerformerIds = new Set(currentSolutions.map(s => s.idea_id).filter(id => id));
       
-      // Parse response based on API style
-      const newIdeas = this.llmClient.getApiStyle() === 'openai' 
-        ? ResponseParser.parseOpenAIResponse(response, 'variator', generation, jobId, topPerformerIds)
-        : ResponseParser.parseVariatorResponse(response, generation, jobId, topPerformerIds);
->>>>>>> 3bd94b1c
+      // Use LLMClient's built-in parsing that handles structured outputs and programmatic ID assignment
+      const newIdeas = await this.llmClient.parseResponse(response, 'variator', generation, jobId, topPerformerIds);
 
       // Track API call telemetry
       if (this.progressTracker?.resultStore && this.progressTracker?.jobId && response) {
@@ -280,14 +276,9 @@
         logger.warn(`Variator returned only ${ideasArray.length} ideas but ${numNeeded} were requested.`);
       }
 
-<<<<<<< HEAD
-      logger.info(`Working with ${ideasArray.length} new ideas`);
-      // Only return the new ideas, not the combination
-=======
       logger.info(`Variator generated ${ideasArray.length} new ideas`);
       
       // Return ONLY the new ideas - the workflow will handle combining with top performers
->>>>>>> 3bd94b1c
       return ideasArray;
     } catch (error) {
       logger.error('Variator failed - NO RETRIES:', error.message);
